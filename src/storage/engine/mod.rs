// Copyright 2016 PingCAP, Inc.
//
// Licensed under the Apache License, Version 2.0 (the "License");
// you may not use this file except in compliance with the License.
// You may obtain a copy of the License at
//
//     http://www.apache.org/licenses/LICENSE-2.0
//
// Unless required by applicable law or agreed to in writing, software
// distributed under the License is distributed on an "AS IS" BASIS,
// See the License for the specific language governing permissions and
// limitations under the License.

use std::boxed::FnBox;
use std::cell::Cell;
use std::cmp::Ordering;
use std::fmt::Debug;
use std::time::Duration;
use std::{error, result};

use config;
use kvproto::errorpb::Error as ErrorHeader;
use kvproto::kvrpcpb::{Context, ScanDetail, ScanInfo};
use raftstore::store::engine::IterOption;
use raftstore::store::{SeekRegionFilter, SeekRegionResult};
use rocksdb::{ColumnFamilyOptions, TablePropertiesCollection};
use storage::{CfName, Key, Value, CF_DEFAULT, CF_LOCK, CF_RAFT, CF_WRITE};
use util::rocksdb::CFOptions;

mod cursor_builder;
mod metrics;
mod perf_context;
pub mod raftkv;
mod rocksdb;

pub use self::cursor_builder::CursorBuilder;
pub use self::perf_context::{PerfStatisticsDelta, PerfStatisticsInstant};
pub use self::rocksdb::{RocksEngine, RocksSnapshot};

// only used for rocksdb without persistent.
pub const TEMP_DIR: &str = "";
pub const SEEK_BOUND: u64 = 8;

const DEFAULT_TIMEOUT_SECS: u64 = 5;

const STAT_TOTAL: &str = "total";
const STAT_PROCESSED: &str = "processed";
const STAT_GET: &str = "get";
const STAT_NEXT: &str = "next";
const STAT_PREV: &str = "prev";
const STAT_SEEK: &str = "seek";
const STAT_SEEK_FOR_PREV: &str = "seek_for_prev";
const STAT_OVER_SEEK_BOUND: &str = "over_seek_bound";

pub type Callback<T> = Box<FnBox((CbContext, Result<T>)) + Send>;
pub type BatchResults<T> = Vec<Option<(CbContext, Result<T>)>>;
pub type BatchCallback<T> = Box<FnBox(BatchResults<T>) + Send>;

#[derive(Clone, Debug)]
pub struct CbContext {
    pub term: Option<u64>,
}

impl CbContext {
    fn new() -> CbContext {
        CbContext { term: None }
    }
}

#[derive(Debug)]
pub enum Modify {
    Delete(CfName, Key),
    Put(CfName, Key, Value),
    DeleteRange(CfName, Key, Key),
}

pub trait Engine: Send + Debug + Clone + Sized + 'static {
    type Iter: Iterator;
    type Snap: Snapshot<Iter = Self::Iter>;

    fn async_write(&self, ctx: &Context, batch: Vec<Modify>, callback: Callback<()>) -> Result<()>;
    fn async_snapshot(&self, ctx: &Context, callback: Callback<Self::Snap>) -> Result<()>;
    /// Snapshots are token by `Context`s, the results are send to the `on_finished` callback,
    /// with the same order. If a read-index is occurred, a `None` is placed in the corresponding
    /// slot, and the caller is responsible for reissuing it again, in `async_snapshot`.
    // TODO:
    //   - replace Option with Result and define an Error for requiring read-index.
    //   - add a new method for force read-index, that may be done
    //     by renaming the `async_snapshot`.
    fn async_batch_snapshot(
        &self,
        batch: Vec<Context>,
        on_finished: BatchCallback<Self::Snap>,
    ) -> Result<()>;

    fn write(&self, ctx: &Context, batch: Vec<Modify>) -> Result<()> {
        let timeout = Duration::from_secs(DEFAULT_TIMEOUT_SECS);
        match wait_op!(|cb| self.async_write(ctx, batch, cb), timeout) {
            Some((_, res)) => res,
            None => Err(Error::Timeout(timeout)),
        }
    }

    fn snapshot(&self, ctx: &Context) -> Result<Self::Snap> {
        let timeout = Duration::from_secs(DEFAULT_TIMEOUT_SECS);
        match wait_op!(|cb| self.async_snapshot(ctx, cb), timeout) {
            Some((_, res)) => res,
            None => Err(Error::Timeout(timeout)),
        }
    }

    fn put(&self, ctx: &Context, key: Key, value: Value) -> Result<()> {
        self.put_cf(ctx, CF_DEFAULT, key, value)
    }

    fn put_cf(&self, ctx: &Context, cf: CfName, key: Key, value: Value) -> Result<()> {
        self.write(ctx, vec![Modify::Put(cf, key, value)])
    }

    fn delete(&self, ctx: &Context, key: Key) -> Result<()> {
        self.delete_cf(ctx, CF_DEFAULT, key)
    }

    fn delete_cf(&self, ctx: &Context, cf: CfName, key: Key) -> Result<()> {
        self.write(ctx, vec![Modify::Delete(cf, key)])
    }
}

pub trait Snapshot: Send + Debug + Clone + Sized {
    type Iter: Iterator;

    fn get(&self, key: &Key) -> Result<Option<Value>>;
    fn get_cf(&self, cf: CfName, key: &Key) -> Result<Option<Value>>;
    #[cfg_attr(feature = "cargo-clippy", allow(needless_lifetimes))]
    fn iter(&self, iter_opt: IterOption, mode: ScanMode) -> Result<Cursor<Self::Iter>>;
    #[cfg_attr(feature = "cargo-clippy", allow(needless_lifetimes))]
    fn iter_cf(
        &self,
        cf: CfName,
        iter_opt: IterOption,
        mode: ScanMode,
    ) -> Result<Cursor<Self::Iter>>;
    fn get_properties(&self) -> Result<TablePropertiesCollection> {
        self.get_properties_cf(CF_DEFAULT)
    }
    fn get_properties_cf(&self, _: CfName) -> Result<TablePropertiesCollection> {
        Err(Error::RocksDb("no user properties".to_owned()))
    }
}

pub trait Iterator: Send + Sized {
    fn next(&mut self) -> bool;
    fn prev(&mut self) -> bool;
    fn seek(&mut self, key: &Key) -> Result<bool>;
    fn seek_for_prev(&mut self, key: &Key) -> Result<bool>;
    fn seek_to_first(&mut self) -> bool;
    fn seek_to_last(&mut self) -> bool;
    fn valid(&self) -> bool;

    fn validate_key(&self, _: &Key) -> Result<()> {
        Ok(())
    }

    fn key(&self) -> &[u8];
    fn value(&self) -> &[u8];
}

pub trait RegionInfoProvider: Send + Sized + Clone + 'static {
    /// Find the first region `r` whose range contains or greater than `from_key` and the peer on
    /// this TiKV satisfies `filter(peer)` returns true.
    fn seek_region(
        &self,
        from: &[u8],
        filter: SeekRegionFilter,
        limit: u32,
    ) -> Result<SeekRegionResult>;
}

macro_rules! near_loop {
    ($cond:expr, $fallback:expr, $st:expr) => {{
        let mut cnt = 0;
        while $cond {
            cnt += 1;
            if cnt >= SEEK_BOUND {
                $st.over_seek_bound += 1;
                return $fallback;
            }
        }
    }};
}

#[derive(Debug, PartialEq, Clone, Copy)]
pub enum ScanMode {
    Forward,
    Backward,
}

/// Statistics collects the ops taken when fetching data.
#[derive(Default, Clone, Debug)]
pub struct CFStatistics {
    // How many keys that's effective to user. This counter should be increased
    // by the caller.
    pub processed: usize,
    pub get: usize,
    pub next: usize,
    pub prev: usize,
    pub seek: usize,
    pub seek_for_prev: usize,
    pub over_seek_bound: usize,
    pub flow_stats: FlowStatistics,
}

#[derive(Default, Debug, Clone)]
pub struct FlowStatistics {
    pub read_keys: usize,
    pub read_bytes: usize,
}

impl FlowStatistics {
    pub fn add(&mut self, other: &Self) {
        self.read_bytes = self.read_keys.saturating_add(other.read_bytes);
        self.read_keys = self.read_keys.saturating_add(other.read_keys);
    }
}

impl CFStatistics {
    #[inline]
    pub fn total_op_count(&self) -> usize {
        self.get + self.next + self.prev + self.seek + self.seek_for_prev
    }

    pub fn details(&self) -> Vec<(&str, usize)> {
        vec![
            (STAT_TOTAL, self.total_op_count()),
            (STAT_PROCESSED, self.processed),
            (STAT_GET, self.get),
            (STAT_NEXT, self.next),
            (STAT_PREV, self.prev),
            (STAT_SEEK, self.seek),
            (STAT_SEEK_FOR_PREV, self.seek_for_prev),
            (STAT_OVER_SEEK_BOUND, self.over_seek_bound),
        ]
    }

    pub fn add(&mut self, other: &Self) {
        self.processed = self.processed.saturating_add(other.processed);
        self.get = self.get.saturating_add(other.get);
        self.next = self.next.saturating_add(other.next);
        self.prev = self.prev.saturating_add(other.prev);
        self.seek = self.seek.saturating_add(other.seek);
        self.seek_for_prev = self.seek_for_prev.saturating_add(other.seek_for_prev);
        self.over_seek_bound = self.over_seek_bound.saturating_add(other.over_seek_bound);
        self.flow_stats.add(&other.flow_stats);
    }

    pub fn scan_info(&self) -> ScanInfo {
        let mut info = ScanInfo::new();
        info.set_processed(self.processed as i64);
        info.set_total(self.total_op_count() as i64);
        info
    }
}

#[derive(Default, Clone, Debug)]
pub struct Statistics {
    pub lock: CFStatistics,
    pub write: CFStatistics,
    pub data: CFStatistics,
}

impl Statistics {
    pub fn total_op_count(&self) -> usize {
        self.lock.total_op_count() + self.write.total_op_count() + self.data.total_op_count()
    }

    pub fn total_processed(&self) -> usize {
        self.lock.processed + self.write.processed + self.data.processed
    }

    pub fn details(&self) -> Vec<(&str, Vec<(&str, usize)>)> {
        vec![
            (CF_DEFAULT, self.data.details()),
            (CF_LOCK, self.lock.details()),
            (CF_WRITE, self.write.details()),
        ]
    }

    pub fn add(&mut self, other: &Self) {
        self.lock.add(&other.lock);
        self.write.add(&other.write);
        self.data.add(&other.data);
    }

    pub fn scan_detail(&self) -> ScanDetail {
        let mut detail = ScanDetail::new();
        detail.set_data(self.data.scan_info());
        detail.set_lock(self.lock.scan_info());
        detail.set_write(self.write.scan_info());
        detail
    }

    pub fn mut_cf_statistics(&mut self, cf: &str) -> &mut CFStatistics {
        if cf.is_empty() {
            return &mut self.data;
        }
        match cf {
            CF_DEFAULT => &mut self.data,
            CF_LOCK => &mut self.lock,
            CF_WRITE => &mut self.write,
            _ => unreachable!(),
        }
    }
}

#[derive(Default, Debug)]
pub struct StatisticsSummary {
    pub stat: Statistics,
    pub count: u64,
}

impl StatisticsSummary {
    pub fn add_statistics(&mut self, v: &Statistics) {
        self.stat.add(v);
        self.count += 1;
    }
}

pub struct Cursor<I: Iterator> {
    iter: I,
    scan_mode: ScanMode,
    // the data cursor can be seen will be
    min_key: Option<Vec<u8>>,
    max_key: Option<Vec<u8>>,
    valid: bool, // whether or not the cursor is hitting the `min_key` and `max_key` bound

    // Use `Cell` to wrap these flags to provide interior mutability, so that `key()` and
    // `value()` don't need to have `&mut self`.
    cur_key_has_read: Cell<bool>,
    cur_value_has_read: Cell<bool>,
}

impl<I: Iterator> Cursor<I> {
    pub fn new(iter: I, mode: ScanMode) -> Self {
        Self {
            iter,
            scan_mode: mode,
            min_key: None,
            max_key: None,
            valid: true,

            cur_key_has_read: Cell::new(false),
            cur_value_has_read: Cell::new(false),
        }
    }

    /// Mark key and value as unread. It will be invoked once cursor is moved.
    #[inline]
    fn mark_unread(&self) {
        self.cur_key_has_read.set(false);
        self.cur_value_has_read.set(false);
    }

    /// Mark key as read. Returns whether key was marked as read before this call.
    #[inline]
    fn mark_key_read(&self) -> bool {
        self.cur_key_has_read.replace(true)
    }

    /// Mark value as read. Returns whether value was marked as read before this call.
    #[inline]
    fn mark_value_read(&self) -> bool {
        self.cur_value_has_read.replace(true)
    }

    pub fn seek(&mut self, key: &Key, statistics: &mut CFStatistics) -> Result<bool> {
        self.valid = true;

        assert_ne!(self.scan_mode, ScanMode::Backward);
        if self
            .max_key
            .as_ref()
            .map_or(false, |k| k <= key.as_encoded())
        {
            self.iter.validate_key(key)?;
            self.valid = false;
            return Ok(false);
        }

<<<<<<< HEAD
=======
        if self.scan_mode == ScanMode::Forward
            && self.valid()
            && self.key(statistics) >= key.as_encoded().as_slice()
        {
            return Ok(true);
        }

>>>>>>> 2d2b7446
        if !self.internal_seek(key, statistics)? {
            self.max_key = Some(key.as_encoded().to_owned());
            return Ok(false);
        }
        Ok(true)
    }

    /// Seek the specified key.
    ///
    /// When specified key < current key:
    ///     `allow_reseek == true`: There will be a `seek()`.
    ///     `allow_reseek == false`: No operation will be performed.
    ///
    /// This method assume the current position of cursor is
    /// around `key`, otherwise you should use `seek` instead.
    pub fn near_seek(
        &mut self,
        key: &Key,
        allow_reseek: bool,
        statistics: &mut CFStatistics,
    ) -> Result<bool> {
        self.valid = true;

        assert_eq!(self.scan_mode, ScanMode::Forward);
        if !self.iter.valid() {
            return self.seek(key, statistics);
        }
<<<<<<< HEAD
        let ord = self.key(statistics).cmp(key.encoded());
        if ord == Ordering::Equal {
            return Ok(true);
        }
        if ord == Ordering::Greater {
            // current key > specified key
            if allow_reseek {
                return self.seek(key, statistics);
=======
        let ord = self.key(statistics).cmp(key.as_encoded());
        if ord == Ordering::Equal
            || (self.scan_mode == ScanMode::Forward && ord == Ordering::Greater)
        {
            return Ok(true);
        }
        if self
            .max_key
            .as_ref()
            .map_or(false, |k| k <= key.as_encoded())
        {
            self.iter.validate_key(key)?;
            return Ok(false);
        }
        if ord == Ordering::Greater {
            near_loop!(
                self.prev(statistics) && self.key(statistics) > key.as_encoded().as_slice(),
                self.seek(key, statistics),
                statistics
            );
            if self.iter.valid() {
                if self.key(statistics) < key.as_encoded().as_slice() {
                    self.next(statistics);
                }
>>>>>>> 2d2b7446
            } else {
                return Ok(true);
            }
<<<<<<< HEAD
=======
        } else {
            // ord == Less
            near_loop!(
                self.next(statistics) && self.key(statistics) < key.as_encoded().as_slice(),
                self.seek(key, statistics),
                statistics
            );
>>>>>>> 2d2b7446
        }
        if self.max_key.as_ref().map_or(false, |k| k <= key.encoded()) {
            self.iter.validate_key(key)?;
            self.valid = false;
            return Ok(false);
        }
        // ord == Less
        near_loop!(
            self.next(statistics) && self.key(statistics) < key.encoded().as_slice(),
            self.seek(key, statistics),
            statistics
        );
        if !self.iter.valid() {
            self.max_key = Some(key.as_encoded().to_owned());
            return Ok(false);
        }
        Ok(true)
    }

<<<<<<< HEAD
=======
    /// Get the value of specified key.
    ///
    /// This method assume the current position of cursor is
    /// around `key`, otherwise you should `seek` first.
    pub fn get(&mut self, key: &Key, statistics: &mut CFStatistics) -> Result<Option<&[u8]>> {
        if self.scan_mode != ScanMode::Backward {
            if self.near_seek(key, statistics)? && self.key(statistics) == &**key.as_encoded() {
                return Ok(Some(self.value(statistics)));
            }
            return Ok(None);
        }
        if self.near_seek_for_prev(key, statistics)? && self.key(statistics) == &**key.as_encoded()
        {
            return Ok(Some(self.value(statistics)));
        }
        Ok(None)
    }

>>>>>>> 2d2b7446
    pub fn seek_for_prev(&mut self, key: &Key, statistics: &mut CFStatistics) -> Result<bool> {
        self.valid = true;

        assert_ne!(self.scan_mode, ScanMode::Forward);
        if self
            .min_key
            .as_ref()
            .map_or(false, |k| k >= key.as_encoded())
        {
            self.iter.validate_key(key)?;
            self.valid = false;
            return Ok(false);
        }

<<<<<<< HEAD
=======
        if self.scan_mode == ScanMode::Backward
            && self.valid()
            && self.key(statistics) <= key.as_encoded().as_slice()
        {
            return Ok(true);
        }

>>>>>>> 2d2b7446
        if !self.internal_seek_for_prev(key, statistics)? {
            self.min_key = Some(key.as_encoded().to_owned());
            return Ok(false);
        }
        Ok(true)
    }

    /// Find the largest key that is not greater than the specific key.
    ///
    /// When specified key > current key:
    ///     `allow_reseek == true`: There will be a `seek_for_prev()`.
    ///     `allow_reseek == false`: No operation will be performed.
    ///
    /// This method assume the current position of cursor is
    /// around `key`, otherwise you should use `seek_for_prev` instead.
    pub fn near_seek_for_prev(
        &mut self,
        key: &Key,
        allow_reseek: bool,
        statistics: &mut CFStatistics,
    ) -> Result<bool> {
        self.valid = true;

        assert_eq!(self.scan_mode, ScanMode::Backward);
        if !self.iter.valid() {
            return self.seek_for_prev(key, statistics);
        }
<<<<<<< HEAD
        let ord = self.key(statistics).cmp(key.encoded());
        if ord == Ordering::Equal {
            return Ok(true);
        }
        if ord == Ordering::Less {
            // current key < specified key
            if allow_reseek {
                return self.seek_for_prev(key, statistics);
=======
        let ord = self.key(statistics).cmp(key.as_encoded());
        if ord == Ordering::Equal || (self.scan_mode == ScanMode::Backward && ord == Ordering::Less)
        {
            return Ok(true);
        }

        if self
            .min_key
            .as_ref()
            .map_or(false, |k| k >= key.as_encoded())
        {
            self.iter.validate_key(key)?;
            return Ok(false);
        }

        if ord == Ordering::Less {
            near_loop!(
                self.next(statistics) && self.key(statistics) < key.as_encoded().as_slice(),
                self.seek_for_prev(key, statistics),
                statistics
            );
            if self.iter.valid() {
                if self.key(statistics) > key.as_encoded().as_slice() {
                    self.prev(statistics);
                }
>>>>>>> 2d2b7446
            } else {
                return Ok(true);
            }
<<<<<<< HEAD
=======
        } else {
            near_loop!(
                self.prev(statistics) && self.key(statistics) > key.as_encoded().as_slice(),
                self.seek_for_prev(key, statistics),
                statistics
            );
>>>>>>> 2d2b7446
        }
        if self.min_key.as_ref().map_or(false, |k| k >= key.encoded()) {
            self.iter.validate_key(key)?;
            self.valid = false;
            return Ok(false);
        }
        near_loop!(
            self.prev(statistics) && self.key(statistics) > key.encoded().as_slice(),
            self.seek_for_prev(key, statistics),
            statistics
        );
        if !self.iter.valid() {
            self.min_key = Some(key.as_encoded().to_owned());
            return Ok(false);
        }
        Ok(true)
    }

    pub fn reverse_seek(&mut self, key: &Key, statistics: &mut CFStatistics) -> Result<bool> {
        if !self.seek_for_prev(key, statistics)? {
            return Ok(false);
        }

        if self.key(statistics) == &**key.as_encoded() {
            // should not update min_key here. otherwise reverse_seek_le may not
            // work as expected.
            return Ok(self.prev(statistics));
        }

        Ok(true)
    }

<<<<<<< HEAD
=======
    /// Reverse seek the specified key.
    ///
    /// This method assume the current position of cursor is
    /// around `key`, otherwise you should use `reverse_seek` instead.
    pub fn near_reverse_seek(&mut self, key: &Key, statistics: &mut CFStatistics) -> Result<bool> {
        if !self.near_seek_for_prev(key, statistics)? {
            return Ok(false);
        }

        if self.key(statistics) == &**key.as_encoded() {
            return Ok(self.prev(statistics));
        }

        Ok(true)
    }

>>>>>>> 2d2b7446
    #[inline]
    pub fn key(&self, statistics: &mut CFStatistics) -> &[u8] {
        let key = self.iter.key();
        if !self.mark_key_read() {
            statistics.flow_stats.read_bytes += key.len();
            statistics.flow_stats.read_keys += 1;
        }
        key
    }

    #[inline]
    pub fn value(&self, statistics: &mut CFStatistics) -> &[u8] {
        let value = self.iter.value();
        if !self.mark_value_read() {
            statistics.flow_stats.read_bytes += value.len();
        }
        value
    }

    #[inline]
    pub fn seek_to_first(&mut self, statistics: &mut CFStatistics) -> bool {
        self.valid = true;
        statistics.seek += 1;
        self.mark_unread();
        self.iter.seek_to_first()
    }

    #[inline]
    pub fn seek_to_last(&mut self, statistics: &mut CFStatistics) -> bool {
        self.valid = true;
        statistics.seek += 1;
        self.mark_unread();
        self.iter.seek_to_last()
    }

    #[inline]
    pub fn internal_seek(&mut self, key: &Key, statistics: &mut CFStatistics) -> Result<bool> {
        self.valid = true;
        statistics.seek += 1;
        self.mark_unread();
        self.iter.seek(key)
    }

    #[inline]
    pub fn internal_seek_for_prev(
        &mut self,
        key: &Key,
        statistics: &mut CFStatistics,
    ) -> Result<bool> {
        self.valid = true;
        statistics.seek_for_prev += 1;
        self.mark_unread();
        self.iter.seek_for_prev(key)
    }

    #[inline]
    pub fn next(&mut self, statistics: &mut CFStatistics) -> bool {
        assert!(self.valid);
        statistics.next += 1;
        self.mark_unread();
        self.iter.next()
    }

    #[inline]
    pub fn prev(&mut self, statistics: &mut CFStatistics) -> bool {
        assert!(self.valid);
        statistics.prev += 1;
        self.mark_unread();
        self.iter.prev()
    }

    #[inline]
    pub fn valid(&self) -> bool {
        if !self.valid {
            return false;
        }
        self.iter.valid()
    }
}

/// Create a local Rocskdb engine. (Without raft, mainly for tests).
pub fn new_local_engine(path: &str, cfs: &[CfName]) -> Result<RocksEngine> {
    let mut cfs_opts = Vec::with_capacity(cfs.len());
    let cfg_rocksdb = config::DbConfig::default();
    for cf in cfs {
        let cf_opt = match *cf {
            CF_DEFAULT => CFOptions::new(CF_DEFAULT, cfg_rocksdb.defaultcf.build_opt()),
            CF_LOCK => CFOptions::new(CF_LOCK, cfg_rocksdb.lockcf.build_opt()),
            CF_WRITE => CFOptions::new(CF_WRITE, cfg_rocksdb.writecf.build_opt()),
            CF_RAFT => CFOptions::new(CF_RAFT, cfg_rocksdb.raftcf.build_opt()),
            _ => CFOptions::new(*cf, ColumnFamilyOptions::new()),
        };
        cfs_opts.push(cf_opt);
    }
    RocksEngine::new(path, cfs, Some(cfs_opts))
}

quick_error! {
    #[derive(Debug)]
    pub enum Error {
        Request(err: ErrorHeader) {
            from()
            description("request to underhook engine failed")
            display("{:?}", err)
        }
        RocksDb(msg: String) {
            from()
            description("RocksDb error")
            display("RocksDb {}", msg)
        }
        Timeout(d: Duration) {
            description("request timeout")
            display("timeout after {:?}", d)
        }
        EmptyRequest {
            description("an empty request")
            display("an empty request")
        }
        Other(err: Box<error::Error + Send + Sync>) {
            from()
            cause(err.as_ref())
            description(err.description())
            display("unknown error {:?}", err)
        }
    }
}

impl Error {
    pub fn maybe_clone(&self) -> Option<Error> {
        match *self {
            Error::Request(ref e) => Some(Error::Request(e.clone())),
            Error::RocksDb(ref msg) => Some(Error::RocksDb(msg.clone())),
            Error::Timeout(d) => Some(Error::Timeout(d)),
            Error::EmptyRequest => Some(Error::EmptyRequest),
            Error::Other(_) => None,
        }
    }
}

pub type Result<T> = result::Result<T, Error>;

#[cfg(test)]
pub mod tests {
    use super::*;
    use kvproto::kvrpcpb::Context;
    use raftstore::store::engine::IterOption;
    use storage::{CfName, Key, CF_DEFAULT};
    use tempdir::TempDir;
    use util::codec::bytes;
    use util::escape;

    const TEST_ENGINE_CFS: &[CfName] = &["cf"];

    pub fn must_put<E: Engine>(engine: &E, key: &[u8], value: &[u8]) {
        engine
            .put(&Context::new(), Key::from_raw(key), value.to_vec())
            .unwrap();
    }

    pub fn must_put_cf<E: Engine>(engine: &E, cf: CfName, key: &[u8], value: &[u8]) {
        engine
            .put_cf(&Context::new(), cf, Key::from_raw(key), value.to_vec())
            .unwrap();
    }

    pub fn must_delete<E: Engine>(engine: &E, key: &[u8]) {
        engine.delete(&Context::new(), Key::from_raw(key)).unwrap();
    }

    pub fn must_delete_cf<E: Engine>(engine: &E, cf: CfName, key: &[u8]) {
        engine
            .delete_cf(&Context::new(), cf, Key::from_raw(key))
            .unwrap();
    }

    pub fn assert_has<E: Engine>(engine: &E, key: &[u8], value: &[u8]) {
        let snapshot = engine.snapshot(&Context::new()).unwrap();
        assert_eq!(snapshot.get(&Key::from_raw(key)).unwrap().unwrap(), value);
    }

    pub fn assert_has_cf<E: Engine>(engine: &E, cf: CfName, key: &[u8], value: &[u8]) {
        let snapshot = engine.snapshot(&Context::new()).unwrap();
        assert_eq!(
            snapshot.get_cf(cf, &Key::from_raw(key)).unwrap().unwrap(),
            value
        );
    }

    pub fn assert_none<E: Engine>(engine: &E, key: &[u8]) {
        let snapshot = engine.snapshot(&Context::new()).unwrap();
        assert_eq!(snapshot.get(&Key::from_raw(key)).unwrap(), None);
    }

    pub fn assert_none_cf<E: Engine>(engine: &E, cf: CfName, key: &[u8]) {
        let snapshot = engine.snapshot(&Context::new()).unwrap();
        assert_eq!(snapshot.get_cf(cf, &Key::from_raw(key)).unwrap(), None);
    }

    pub fn assert_seek<E: Engine>(engine: &E, key: &[u8], pair: (&[u8], &[u8])) {
        let snapshot = engine.snapshot(&Context::new()).unwrap();
        let mut cursor = snapshot
            .iter(IterOption::default(), ScanMode::Forward)
            .unwrap();
        let mut statistics = CFStatistics::default();
        cursor.seek(&Key::from_raw(key), &mut statistics).unwrap();
        assert_eq!(cursor.key(&mut statistics), &*bytes::encode_bytes(pair.0));
        assert_eq!(cursor.value(&mut statistics), pair.1);
    }

    pub fn assert_seek_for_prev<E: Engine>(engine: &E, key: &[u8], pair: (&[u8], &[u8])) {
        let snapshot = engine.snapshot(&Context::new()).unwrap();
        let mut cursor = snapshot
            .iter(IterOption::default(), ScanMode::Backward)
            .unwrap();
        let mut statistics = CFStatistics::default();
        cursor
            .seek_for_prev(&Key::from_raw(key), &mut statistics)
            .unwrap();
        assert_eq!(cursor.key(&mut statistics), &*bytes::encode_bytes(pair.0));
        assert_eq!(cursor.value(&mut statistics), pair.1);
    }

    pub fn assert_near_seek<I: Iterator>(
        forward_cursor: &mut Cursor<I>,
        key: &[u8],
        pair: (&[u8], &[u8]),
    ) {
        let mut statistics = CFStatistics::default();
        assert!(
            forward_cursor
                .near_seek(&Key::from_raw(key), false, &mut statistics)
                .unwrap(),
            escape(key)
        );
        assert_eq!(
            forward_cursor.key(&mut statistics),
            &*bytes::encode_bytes(pair.0)
        );
        assert_eq!(forward_cursor.value(&mut statistics), pair.1);
    }

    pub fn assert_near_seek_for_prev<I: Iterator>(
        backward_cursor: &mut Cursor<I>,
        key: &[u8],
        pair: (&[u8], &[u8]),
    ) {
        let mut statistics = CFStatistics::default();
        assert!(
            backward_cursor
                .near_seek_for_prev(&Key::from_raw(key), false, &mut statistics)
                .unwrap(),
            escape(key)
        );
        assert_eq!(
            backward_cursor.key(&mut statistics),
            &*bytes::encode_bytes(pair.0)
        );
        assert_eq!(backward_cursor.value(&mut statistics), pair.1);
    }

    #[test]
    fn rocksdb() {
        let dir = TempDir::new("rocksdb_test").unwrap();
        let engine = new_local_engine(dir.path().to_str().unwrap(), TEST_ENGINE_CFS).unwrap();

        test_get_put(&engine);
        test_batch(&engine);
        test_empty_seek(&engine);
        test_seek(&engine);
        test_near_seek(&engine);
        test_cf(&engine);
        test_empty_write(&engine);
        test_empty_batch_snapshot(&engine);
    }

    #[test]
    fn rocksdb_reopen() {
        let dir = TempDir::new("rocksdb_test").unwrap();
        {
            let engine = new_local_engine(dir.path().to_str().unwrap(), TEST_ENGINE_CFS).unwrap();
            must_put_cf(&engine, "cf", b"k", b"v1");
        }
        {
            let engine = new_local_engine(dir.path().to_str().unwrap(), TEST_ENGINE_CFS).unwrap();
            assert_has_cf(&engine, "cf", b"k", b"v1");
        }
    }

    fn test_get_put<E: Engine>(engine: &E) {
        assert_none(engine, b"x");
        must_put(engine, b"x", b"1");
        assert_has(engine, b"x", b"1");
        must_put(engine, b"x", b"2");
        assert_has(engine, b"x", b"2");
    }

    fn test_batch<E: Engine>(engine: &E) {
        engine
            .write(
                &Context::new(),
                vec![
                    Modify::Put(CF_DEFAULT, Key::from_raw(b"x"), b"1".to_vec()),
                    Modify::Put(CF_DEFAULT, Key::from_raw(b"y"), b"2".to_vec()),
                ],
            )
            .unwrap();
        assert_has(engine, b"x", b"1");
        assert_has(engine, b"y", b"2");

        engine
            .write(
                &Context::new(),
                vec![
                    Modify::Delete(CF_DEFAULT, Key::from_raw(b"x")),
                    Modify::Delete(CF_DEFAULT, Key::from_raw(b"y")),
                ],
            )
            .unwrap();
        assert_none(engine, b"y");
        assert_none(engine, b"y");
    }

    fn test_seek<E: Engine>(engine: &E) {
        must_put(engine, b"x", b"1");
        assert_seek(engine, b"x", (b"x", b"1"));
        assert_seek(engine, b"a", (b"x", b"1"));
        assert_seek_for_prev(engine, b"x1", (b"x", b"1"));
        assert_seek_for_prev(engine, b"x", (b"x", b"1"));
        assert_seek_for_prev(engine, b"x\x00", (b"x", b"1"));
        must_put(engine, b"z", b"2");
        assert_seek(engine, b"y", (b"z", b"2"));
        assert_seek(engine, b"x\x00", (b"z", b"2"));
        assert_seek_for_prev(engine, b"y", (b"x", b"1"));
        assert_seek_for_prev(engine, b"y0", (b"x", b"1"));
        assert_seek_for_prev(engine, b"z", (b"z", b"2"));
        assert_seek_for_prev(engine, b"z0", (b"z", b"2"));
        let snapshot = engine.snapshot(&Context::new()).unwrap();
        let mut iter = snapshot
            .iter(IterOption::default(), ScanMode::Forward)
            .unwrap();
        let mut statistics = CFStatistics::default();
        assert!(
            !iter
                .seek(&Key::from_raw(b"z\x00"), &mut statistics)
                .unwrap()
        );
        let mut iter = snapshot
            .iter(IterOption::default(), ScanMode::Backward)
            .unwrap();
        assert!(
            !iter
                .seek_for_prev(&Key::from_raw(b"w"), &mut statistics)
                .unwrap()
        );
        must_delete(engine, b"x");
        must_delete(engine, b"z");
    }

    fn test_near_seek<E: Engine>(engine: &E) {
        must_put(engine, b"x", b"1");
        must_put(engine, b"z", b"2");
        let snapshot = engine.snapshot(&Context::new()).unwrap();
        let mut forward_cursor = snapshot
            .iter(IterOption::default(), ScanMode::Forward)
            .unwrap();
        let mut backward_cursor = snapshot
            .iter(IterOption::default(), ScanMode::Backward)
            .unwrap();
        assert_near_seek(&mut forward_cursor, b"x", (b"x", b"1"));
        assert_near_seek(&mut forward_cursor, b"a", (b"x", b"1"));
        assert_near_seek_for_prev(&mut backward_cursor, b"z1", (b"z", b"2"));
        assert_near_seek_for_prev(&mut backward_cursor, b"z", (b"z", b"2"));
        assert_near_seek_for_prev(&mut backward_cursor, b"x1", (b"x", b"1"));
        assert_near_seek_for_prev(&mut backward_cursor, b"x", (b"x", b"1"));
        assert_near_seek(&mut forward_cursor, b"y", (b"z", b"2"));
        assert_near_seek(&mut forward_cursor, b"x\x00", (b"z", b"2"));
        let mut statistics = CFStatistics::default();
        assert!(
            !forward_cursor
                .near_seek(&Key::from_raw(b"z\x00"), false, &mut statistics)
                .unwrap()
        );
        // Insert many key-values between 'x' and 'z' then near_seek will fallback to seek.
        for i in 0..super::SEEK_BOUND {
            let key = format!("y{}", i);
            must_put(engine, key.as_bytes(), b"3");
        }
        let snapshot = engine.snapshot(&Context::new()).unwrap();
        let mut forward_cursor = snapshot
            .iter(IterOption::default(), ScanMode::Forward)
            .unwrap();
        assert_near_seek(&mut forward_cursor, b"x", (b"x", b"1"));
        assert_near_seek(&mut forward_cursor, b"z", (b"z", b"2"));

        must_delete(engine, b"x");
        must_delete(engine, b"z");
        for i in 0..super::SEEK_BOUND {
            let key = format!("y{}", i);
            must_delete(engine, key.as_bytes());
        }
    }

    fn test_empty_seek<E: Engine>(engine: &E) {
        let snapshot = engine.snapshot(&Context::new()).unwrap();
        let mut forward_cursor = snapshot
            .iter(IterOption::default(), ScanMode::Forward)
            .unwrap();
        let mut backward_cursor = snapshot
            .iter(IterOption::default(), ScanMode::Backward)
            .unwrap();
        let mut statistics = CFStatistics::default();
        assert!(
            !backward_cursor
                .near_seek_for_prev(&Key::from_raw(b"x"), false, &mut statistics)
                .unwrap()
        );
        assert!(
            !backward_cursor
                .near_seek_for_prev(&Key::from_raw(b"z"), false, &mut statistics)
                .unwrap()
        );
        assert!(
            !backward_cursor
                .near_seek_for_prev(&Key::from_raw(b"w"), false, &mut statistics)
                .unwrap()
        );
        assert!(
            !forward_cursor
                .near_seek(&Key::from_raw(b"x"), false, &mut statistics)
                .unwrap()
        );
        assert!(
            !forward_cursor
                .near_seek(&Key::from_raw(b"z"), false, &mut statistics)
                .unwrap()
        );
        assert!(
            !forward_cursor
                .near_seek(&Key::from_raw(b"w"), false, &mut statistics)
                .unwrap()
        );
    }

    /*
    macro_rules! assert_seek {
        ($cursor:ident, $func:ident, $k:expr, $res:ident) => {{
            let mut statistics = CFStatistics::default();
            assert_eq!(
                $cursor.$func(&$k, &mut statistics).unwrap(),
                $res.is_some(),
                "assert_seek {} failed exp {:?}",
                $k,
                $res
            );
            if let Some((ref k, ref v)) = $res {
                assert_eq!(
                    $cursor.key(&mut statistics),
                    bytes::encode_bytes(k.as_bytes()).as_slice()
                );
                assert_eq!($cursor.value(&mut statistics), v.as_bytes());
            }
        }};
    }

    macro_rules! assert_near_seek {
        ($cursor:ident, $func:ident, $k:expr, $res:ident) => {{
            let mut statistics = CFStatistics::default();
            assert_eq!(
                $cursor.$func(&$k, false, &mut statistics).unwrap(),
                $res.is_some(),
                "assert_near_seek {} failed exp {:?}",
                $k,
                $res
            );
            if let Some((ref k, ref v)) = $res {
                assert_eq!(
                    $cursor.key(&mut statistics),
                    bytes::encode_bytes(k.as_bytes()).as_slice()
                );
                assert_eq!($cursor.value(&mut statistics), v.as_bytes());
            }
        }};
    }

    #[derive(PartialEq, Eq, Clone, Copy)]
    enum SeekMode {
        Normal,
        ForPrev,
    }

    // use step to control the distance between target key and current key in cursor.
    fn test_linear_seek<S: Snapshot>(
        snapshot: &S,
        mode: ScanMode,
        seek_mode: SeekMode,
        start_idx: usize,
        step: usize,
    ) {
        let mut cursor = snapshot.iter(IterOption::default(), mode).unwrap();
        let mut near_cursor = snapshot.iter(IterOption::default(), mode).unwrap();
        let limit = (SEEK_BOUND as usize * 10 + 50 - 1) * 2;

        for (_, mut i) in (start_idx..(SEEK_BOUND as usize * 30))
            .enumerate()
            .filter(|&(i, _)| i % step == 0)
        {
            if seek_mode != SeekMode::Normal {
                i = SEEK_BOUND as usize * 30 - 1 - i;
            }
            let key = format!("key_{:03}", i);
            let seek_key = Key::from_raw(key.as_bytes());
            let exp_kv = if i <= 100 {
                match seek_mode {
                    SeekMode::ForPrev if i < 100 => None,
                    SeekMode::Normal | SeekMode::ForPrev => {
                        Some(("key_100".to_owned(), "value_50".to_owned()))
                    }
                }
            } else if i <= limit {
                if seek_mode == SeekMode::ForPrev {
                    Some((format!("key_{}", i / 2 * 2), format!("value_{}", i / 2)))
                } else {
                    Some((
                        format!("key_{}", (i + 1) / 2 * 2),
                        format!("value_{}", (i + 1) / 2),
                    ))
                }
            } else if seek_mode != SeekMode::Normal {
                Some((
                    format!("key_{:03}", limit),
                    format!("value_{:03}", limit / 2),
                ))
            } else {
                None
            };

            match seek_mode {
                SeekMode::Normal => {
                    assert_seek!(cursor, seek, seek_key, exp_kv);
                    assert_near_seek!(near_cursor, near_seek, seek_key, exp_kv);
                }
                SeekMode::ForPrev => {
                    assert_seek!(cursor, seek_for_prev, seek_key, exp_kv);
                    assert_near_seek!(near_cursor, near_seek_for_prev, seek_key, exp_kv);
                }
            }
        }
    }

    // TODO: refactor engine tests
    #[test]
    fn test_linear() {
        let dir = TempDir::new("rocksdb_test").unwrap();
        let engine = new_local_engine(dir.path().to_str().unwrap(), TEST_ENGINE_CFS).unwrap();
        for i in 50..50 + SEEK_BOUND * 10 {
            let key = format!("key_{}", i * 2);
            let value = format!("value_{}", i);
            must_put(&engine, key.as_bytes(), value.as_bytes());
        }
        let snapshot = engine.snapshot(&Context::new()).unwrap();

        for step in 1..SEEK_BOUND as usize * 3 {
            for start in 0..10 {
                test_linear_seek(
                    &snapshot,
                    ScanMode::Forward,
                    SeekMode::Normal,
                    start * SEEK_BOUND as usize,
                    step,
                );
                test_linear_seek(
                    &snapshot,
                    ScanMode::Backward,
                    SeekMode::ForPrev,
                    start * SEEK_BOUND as usize,
                    step,
                );
            }
        }
        for &seek_mode in &[SeekMode::Normal, SeekMode::ForPrev] {
            for step in 1..SEEK_BOUND as usize * 3 {
                for start in 0..10 {
                    test_linear_seek(
                        &snapshot,
                        ScanMode::Mixed,
                        seek_mode,
                        start * SEEK_BOUND as usize,
                        step,
                    );
                }
            }
        }
    }
    */

    fn test_cf<E: Engine>(engine: &E) {
        assert_none_cf(engine, "cf", b"key");
        must_put_cf(engine, "cf", b"key", b"value");
        assert_has_cf(engine, "cf", b"key", b"value");
        must_delete_cf(engine, "cf", b"key");
        assert_none_cf(engine, "cf", b"key");
    }

    fn test_empty_write<E: Engine>(engine: &E) {
        engine.write(&Context::new(), vec![]).unwrap_err();
    }

    fn test_empty_batch_snapshot<E: Engine>(engine: &E) {
        let on_finished = box move |_| {};
        engine
            .async_batch_snapshot(vec![], on_finished)
            .unwrap_err();
    }

    #[test]
    fn test_statistics() {
        let dir = TempDir::new("rocksdb_statistics_test").unwrap();
        let engine = new_local_engine(dir.path().to_str().unwrap(), TEST_ENGINE_CFS).unwrap();

        must_put(&engine, b"foo", b"bar1");
        must_put(&engine, b"foo2", b"bar2");
        must_put(&engine, b"foo3", b"bar3"); // deleted
        must_put(&engine, b"foo4", b"bar4");
        must_put(&engine, b"foo42", b"bar42"); // deleted
        must_put(&engine, b"foo5", b"bar5"); // deleted
        must_put(&engine, b"foo6", b"bar6");
        must_delete(&engine, b"foo3");
        must_delete(&engine, b"foo42");
        must_delete(&engine, b"foo5");

        let snapshot = engine.snapshot(&Context::new()).unwrap();
        let mut iter = snapshot
            .iter(IterOption::default(), ScanMode::Forward)
            .unwrap();

        let perf_statistics = PerfStatisticsInstant::new();
        let mut statistics = CFStatistics::default();
        iter.seek(&Key::from_raw(b"foo30"), &mut statistics)
            .unwrap();

        assert_eq!(iter.key(&mut statistics), &*bytes::encode_bytes(b"foo4"));
        assert_eq!(iter.value(&mut statistics), b"bar4");
        assert_eq!(statistics.seek, 1);
        assert_eq!(perf_statistics.delta().internal_delete_skipped_count, 0);

        let perf_statistics = PerfStatisticsInstant::new();
        let mut statistics = CFStatistics::default();
        iter.near_seek(&Key::from_raw(b"foo55"), false, &mut statistics)
            .unwrap();

        assert_eq!(iter.key(&mut statistics), &*bytes::encode_bytes(b"foo6"));
        assert_eq!(iter.value(&mut statistics), b"bar6");
        assert_eq!(statistics.seek, 0);
        assert_eq!(statistics.next, 1);
        assert_eq!(perf_statistics.delta().internal_delete_skipped_count, 2);

        let perf_statistics = PerfStatisticsInstant::new();
        let mut statistics = CFStatistics::default();
        iter.prev(&mut statistics);

        assert_eq!(iter.key(&mut statistics), &*bytes::encode_bytes(b"foo4"));
        assert_eq!(iter.value(&mut statistics), b"bar4");
        assert_eq!(statistics.prev, 1);
        assert_eq!(perf_statistics.delta().internal_delete_skipped_count, 2);

        iter.prev(&mut statistics);
        assert_eq!(iter.key(&mut statistics), &*bytes::encode_bytes(b"foo2"));
        assert_eq!(iter.value(&mut statistics), b"bar2");
        assert_eq!(statistics.prev, 2);
        assert_eq!(perf_statistics.delta().internal_delete_skipped_count, 3);

        iter.prev(&mut statistics);
        assert_eq!(iter.key(&mut statistics), &*bytes::encode_bytes(b"foo"));
        assert_eq!(iter.value(&mut statistics), b"bar1");
        assert_eq!(statistics.prev, 3);
        assert_eq!(perf_statistics.delta().internal_delete_skipped_count, 3);
    }
}<|MERGE_RESOLUTION|>--- conflicted
+++ resolved
@@ -386,16 +386,6 @@
             return Ok(false);
         }
 
-<<<<<<< HEAD
-=======
-        if self.scan_mode == ScanMode::Forward
-            && self.valid()
-            && self.key(statistics) >= key.as_encoded().as_slice()
-        {
-            return Ok(true);
-        }
-
->>>>>>> 2d2b7446
         if !self.internal_seek(key, statistics)? {
             self.max_key = Some(key.as_encoded().to_owned());
             return Ok(false);
@@ -423,8 +413,7 @@
         if !self.iter.valid() {
             return self.seek(key, statistics);
         }
-<<<<<<< HEAD
-        let ord = self.key(statistics).cmp(key.encoded());
+        let ord = self.key(statistics).cmp(key.as_encoded());
         if ord == Ordering::Equal {
             return Ok(true);
         }
@@ -432,12 +421,9 @@
             // current key > specified key
             if allow_reseek {
                 return self.seek(key, statistics);
-=======
-        let ord = self.key(statistics).cmp(key.as_encoded());
-        if ord == Ordering::Equal
-            || (self.scan_mode == ScanMode::Forward && ord == Ordering::Greater)
-        {
-            return Ok(true);
+            } else {
+                return Ok(true);
+            }
         }
         if self
             .max_key
@@ -445,41 +431,12 @@
             .map_or(false, |k| k <= key.as_encoded())
         {
             self.iter.validate_key(key)?;
-            return Ok(false);
-        }
-        if ord == Ordering::Greater {
-            near_loop!(
-                self.prev(statistics) && self.key(statistics) > key.as_encoded().as_slice(),
-                self.seek(key, statistics),
-                statistics
-            );
-            if self.iter.valid() {
-                if self.key(statistics) < key.as_encoded().as_slice() {
-                    self.next(statistics);
-                }
->>>>>>> 2d2b7446
-            } else {
-                return Ok(true);
-            }
-<<<<<<< HEAD
-=======
-        } else {
-            // ord == Less
-            near_loop!(
-                self.next(statistics) && self.key(statistics) < key.as_encoded().as_slice(),
-                self.seek(key, statistics),
-                statistics
-            );
->>>>>>> 2d2b7446
-        }
-        if self.max_key.as_ref().map_or(false, |k| k <= key.encoded()) {
-            self.iter.validate_key(key)?;
             self.valid = false;
             return Ok(false);
         }
         // ord == Less
         near_loop!(
-            self.next(statistics) && self.key(statistics) < key.encoded().as_slice(),
+            self.next(statistics) && self.key(statistics) < key.as_encoded().as_slice(),
             self.seek(key, statistics),
             statistics
         );
@@ -490,27 +447,6 @@
         Ok(true)
     }
 
-<<<<<<< HEAD
-=======
-    /// Get the value of specified key.
-    ///
-    /// This method assume the current position of cursor is
-    /// around `key`, otherwise you should `seek` first.
-    pub fn get(&mut self, key: &Key, statistics: &mut CFStatistics) -> Result<Option<&[u8]>> {
-        if self.scan_mode != ScanMode::Backward {
-            if self.near_seek(key, statistics)? && self.key(statistics) == &**key.as_encoded() {
-                return Ok(Some(self.value(statistics)));
-            }
-            return Ok(None);
-        }
-        if self.near_seek_for_prev(key, statistics)? && self.key(statistics) == &**key.as_encoded()
-        {
-            return Ok(Some(self.value(statistics)));
-        }
-        Ok(None)
-    }
-
->>>>>>> 2d2b7446
     pub fn seek_for_prev(&mut self, key: &Key, statistics: &mut CFStatistics) -> Result<bool> {
         self.valid = true;
 
@@ -525,16 +461,6 @@
             return Ok(false);
         }
 
-<<<<<<< HEAD
-=======
-        if self.scan_mode == ScanMode::Backward
-            && self.valid()
-            && self.key(statistics) <= key.as_encoded().as_slice()
-        {
-            return Ok(true);
-        }
-
->>>>>>> 2d2b7446
         if !self.internal_seek_for_prev(key, statistics)? {
             self.min_key = Some(key.as_encoded().to_owned());
             return Ok(false);
@@ -562,8 +488,7 @@
         if !self.iter.valid() {
             return self.seek_for_prev(key, statistics);
         }
-<<<<<<< HEAD
-        let ord = self.key(statistics).cmp(key.encoded());
+        let ord = self.key(statistics).cmp(key.as_encoded());
         if ord == Ordering::Equal {
             return Ok(true);
         }
@@ -571,53 +496,21 @@
             // current key < specified key
             if allow_reseek {
                 return self.seek_for_prev(key, statistics);
-=======
-        let ord = self.key(statistics).cmp(key.as_encoded());
-        if ord == Ordering::Equal || (self.scan_mode == ScanMode::Backward && ord == Ordering::Less)
-        {
-            return Ok(true);
-        }
-
+            } else {
+                return Ok(true);
+            }
+        }
         if self
             .min_key
             .as_ref()
             .map_or(false, |k| k >= key.as_encoded())
         {
             self.iter.validate_key(key)?;
-            return Ok(false);
-        }
-
-        if ord == Ordering::Less {
-            near_loop!(
-                self.next(statistics) && self.key(statistics) < key.as_encoded().as_slice(),
-                self.seek_for_prev(key, statistics),
-                statistics
-            );
-            if self.iter.valid() {
-                if self.key(statistics) > key.as_encoded().as_slice() {
-                    self.prev(statistics);
-                }
->>>>>>> 2d2b7446
-            } else {
-                return Ok(true);
-            }
-<<<<<<< HEAD
-=======
-        } else {
-            near_loop!(
-                self.prev(statistics) && self.key(statistics) > key.as_encoded().as_slice(),
-                self.seek_for_prev(key, statistics),
-                statistics
-            );
->>>>>>> 2d2b7446
-        }
-        if self.min_key.as_ref().map_or(false, |k| k >= key.encoded()) {
-            self.iter.validate_key(key)?;
             self.valid = false;
             return Ok(false);
         }
         near_loop!(
-            self.prev(statistics) && self.key(statistics) > key.encoded().as_slice(),
+            self.prev(statistics) && self.key(statistics) > key.as_encoded().as_slice(),
             self.seek_for_prev(key, statistics),
             statistics
         );
@@ -642,25 +535,6 @@
         Ok(true)
     }
 
-<<<<<<< HEAD
-=======
-    /// Reverse seek the specified key.
-    ///
-    /// This method assume the current position of cursor is
-    /// around `key`, otherwise you should use `reverse_seek` instead.
-    pub fn near_reverse_seek(&mut self, key: &Key, statistics: &mut CFStatistics) -> Result<bool> {
-        if !self.near_seek_for_prev(key, statistics)? {
-            return Ok(false);
-        }
-
-        if self.key(statistics) == &**key.as_encoded() {
-            return Ok(self.prev(statistics));
-        }
-
-        Ok(true)
-    }
-
->>>>>>> 2d2b7446
     #[inline]
     pub fn key(&self, statistics: &mut CFStatistics) -> &[u8] {
         let key = self.iter.key();
